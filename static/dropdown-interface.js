/**
 * DropdownInterface Class
 * Handles the dropdown UI elements for site selection and options
 */

export class DropdownInterface {
  /**
   * Creates a new DropdownInterface
   * 
   * @param {Object} chatInterface - The main chat interface instance
   * @param {HTMLElement} container - The container element to append to
   */
  constructor(chatInterface, container) {
    this.chatInterface = chatInterface;
    this.container = container;
    
    // Create the dropdown interface
    this.createSelectors();
  }

  /**
   * Creates selector controls
   */
  createSelectors() {
    // Create selectors container
    const selector = document.createElement('div');
    this.selector = selector;
    selector.className = 'site-selector';

    // Create site selector
    this.createSiteSelector();
    
    // Create generate mode selector
    this.createGenerateModeSelector();
    
    // Create database selector if enabled
    if (this.chatInterface.enableDatabaseSelector) {
      this.createDatabaseSelector();
    }
     
    // Create clear chat icon
    this.addClearChatIcon();

    // Create debug icon
    this.addDebugIcon();

    // Create context URL input
    this.addContextUrlInput();

    // Add to container - this will place it at the top of the container
    this.container.prepend(this.selector);
  }
  
  /**
   * Creates the site selector dropdown
   */
  createSiteSelector() {
    const siteSelect = document.createElement('select');
    this.siteSelect = siteSelect;
    
    this.getSites().forEach(site => {
      const option = document.createElement('option');
      option.value = site;
      option.textContent = site;
      siteSelect.appendChild(option);
    });
    
    this.selector.appendChild(this.makeSelectorLabel("Site"));
    this.selector.appendChild(siteSelect);
    
    siteSelect.addEventListener('change', () => {
      this.chatInterface.site = siteSelect.value;
      this.chatInterface.resetChatState();
    });
    
    // Set initial value if chatInterface has a site
    if (this.chatInterface.site) {
      siteSelect.value = this.chatInterface.site;
    }
    
    // Make siteSelect accessible to chatInterface
    this.chatInterface.siteSelect = siteSelect;
  }
  
  /**
   * Creates the generate mode selector dropdown
   */
  createGenerateModeSelector() {
    const generateModeSelect = document.createElement('select');
    this.generateModeSelect = generateModeSelect;
    
    this.getGenerateModes().forEach(mode => {
      const option = document.createElement('option');
      option.value = mode;
      option.textContent = mode;
      generateModeSelect.appendChild(option);
    });
    
    this.selector.appendChild(this.makeSelectorLabel("Mode"));
    this.selector.appendChild(generateModeSelect);
    
    generateModeSelect.addEventListener('change', () => {
      this.chatInterface.generate_mode = generateModeSelect.value;
      this.chatInterface.resetChatState();
    });
    
    // Set initial value
    generateModeSelect.value = this.chatInterface.generate_mode;
    
    // Make generateModeSelect accessible to chatInterface
    this.chatInterface.generateModeSelect = generateModeSelect;
  }
  
  /**
   * Creates the database selector dropdown
   */
  createDatabaseSelector() {
    const dbSelect = document.createElement('select');
    this.dbSelect = dbSelect;
    
    this.getDatabases().forEach(db => {
      const option = document.createElement('option');
      option.value = db.id;
      option.textContent = db.name;
      dbSelect.appendChild(option);
    });
    
    this.selector.appendChild(this.makeSelectorLabel("Database"));
    this.selector.appendChild(dbSelect);
    
    dbSelect.addEventListener('change', () => {
      this.chatInterface.database = dbSelect.value;
      this.chatInterface.resetChatState();
    });
    
    // Set initial value to preferred endpoint from config
    dbSelect.value = "azure_ai_search_1";
    this.chatInterface.database = "azure_ai_search_1";
    
    // Make dbSelect accessible to chatInterface
    this.chatInterface.dbSelect = dbSelect;
  }
  
  /**
   * Adds the clear chat icon
   */
  addClearChatIcon() {
    const clearIcon = document.createElement('span');
    clearIcon.innerHTML = '<img src="images/clear.jpeg" class="selector-icon">';
    clearIcon.title = "Clear chat history";
    clearIcon.addEventListener('click', () => {
      this.chatInterface.resetChatState();
    });
    this.selector.appendChild(clearIcon);
  }
  
  /**
   * Adds the debug icon
   */
  addDebugIcon() {
    const debugIcon = document.createElement('span');
    debugIcon.innerHTML = '<img src="images/debug.png" class="selector-icon">';
    debugIcon.title = "Debug";
    debugIcon.addEventListener('click', () => {
      if (this.chatInterface.debug_mode) {
        this.chatInterface.debug_mode = false;
        this.chatInterface.bubble.innerHTML = '';
        this.chatInterface.resortResults();
      } else {
        this.chatInterface.debug_mode = true;
        this.chatInterface.bubble.innerHTML = this.chatInterface.createDebugString();
      }
    });
    this.selector.appendChild(debugIcon);
  }
  
  /**
   * Adds the context URL input
   */
  addContextUrlInput() {
    const contextUrlDiv = document.createElement('div');
    contextUrlDiv.id = 'context_url_div';
    contextUrlDiv.className = 'context-url-container';
        
    const contextUrlInput = document.createElement('input');
    contextUrlInput.type = 'text';
    contextUrlInput.id = 'context_url';
    contextUrlInput.placeholder = 'Enter Context URL';
    contextUrlInput.className = 'context-url-input';
        
    contextUrlDiv.appendChild(this.makeSelectorLabel("Context URL"));
    contextUrlDiv.appendChild(contextUrlInput);
    this.selector.appendChild(contextUrlDiv);
    
    // Make context_url accessible to chatInterface
    this.chatInterface.context_url = contextUrlInput;
  }
  
  /**
   * Makes a label for selectors
   * 
   * @param {string} label - The label text
   * @returns {HTMLElement} - The label element
   */
  makeSelectorLabel(label) {
    const labelDiv = document.createElement('span');
    labelDiv.textContent = label;
    labelDiv.className = 'selector-label';
    return labelDiv;
  }

  /**
   * Gets the available sites for the selector
   * 
   * @returns {Array} - Array of site names
   */
  getSites() {
    return [
      'scifi_movies', 'imdb', 'nytimes', 'delish','alltrails', 'allbirds', 'seriouseats', 'oreilly',
      'npr podcasts', 'backcountry', 'bc_product', 'neurips', 'zillow', 'eventbrite',
      'tripadvisor', 'woksoflife', 'cheftariq', 'hebbarskitchen',
      'latam_recipes', 'spruce', 'med podcast', 'allbirdsdd', 'all'
    ];
  }

  /**
   * Gets the available generate modes for the selector
   * 
   * @returns {Array} - Array of generate mode names
   */
  getGenerateModes() {
    return ['list', 'summarize', 'generate'];
  }
  
  /**
   * Gets the available databases for the selector
   * 
   * @returns {Array} - Array of database configurations
   */
  getDatabases() {
    return [
      { id: 'azure_ai_search_1', name: 'NLWeb_Crawl' },
      { id: 'azure_ai_search_2', name: 'Bing_Crawl' },
      { id: 'milvus_1', name: 'Milvus' },
<<<<<<< HEAD
      { id: 'snowflake_cortex_search_1', name: 'Snowflake_Cortex_Search' }
=======
      { id: 'qdrant', name: 'Qdrant' },
>>>>>>> e4da76a4
    ];
  }
}<|MERGE_RESOLUTION|>--- conflicted
+++ resolved
@@ -242,11 +242,9 @@
       { id: 'azure_ai_search_1', name: 'NLWeb_Crawl' },
       { id: 'azure_ai_search_2', name: 'Bing_Crawl' },
       { id: 'milvus_1', name: 'Milvus' },
-<<<<<<< HEAD
       { id: 'snowflake_cortex_search_1', name: 'Snowflake_Cortex_Search' }
-=======
       { id: 'qdrant', name: 'Qdrant' },
->>>>>>> e4da76a4
+
     ];
   }
 }